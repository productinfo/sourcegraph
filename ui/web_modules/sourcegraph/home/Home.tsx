// tslint:disable

import * as React from "react";
import {Link} from "react-router";

import * as classNames from "classnames";
import {Container} from "sourcegraph/Container";
import * as base from "sourcegraph/components/styles/_base.css";
import * as colors from "sourcegraph/components/styles/_colors.css";
import * as typography from "sourcegraph/components/styles/_typography.css";
import * as styles from "sourcegraph/home/styles/home.css";
import {BetaInterestForm} from "sourcegraph/home/BetaInterestForm";
import {LocationStateModal, dismissModal} from "sourcegraph/components/Modal";

import {LocationStateToggleLink} from "sourcegraph/components/LocationStateToggleLink";
<<<<<<< HEAD
import {LocationStateModal} from "sourcegraph/components/Modal";
import {Button, Heading, Logo, FlexContainer, Panel} from "sourcegraph/components";
=======
import {Button, Heading, Logo, FlexContainer} from "sourcegraph/components";
import {context} from "sourcegraph/app/context";
>>>>>>> 1881a16a

interface HomeProps {
	location: any;
}

type HomeState = any;

export class Home extends Container<HomeProps, HomeState> {
	static contextTypes: React.ValidationMap<any> = {
		siteConfig: React.PropTypes.object.isRequired,
	};

	constructor(props: HomeProps) {
		super(props);
	}

	componentDidMount(): void {
		/* The twitter-wjs module loaded here is only used for this page
		   That's why it's in this file and not in app/templates/scripts.html */
		let script = document.createElement("script");
		script.id = "twitter-wjs";
		script.src = "//platform.twitter.com/widgets.js";
		script.charset = "utf-8";
		document.body.appendChild(script);
	}

	reconcileState(state: HomeState, props: HomeProps): void {
		Object.assign(state, props);
	}

	render(): JSX.Element | null {
		return (
			<div style={{width: "100%", marginRight: "auto", marginLeft: "auto"}}>
				{/* section showing icon and links: about, pricing, login, signup */}
				<div style={{paddingTop: "25px", paddingBottom: "110px", backgroundColor: "rgba(119, 147, 174, 0.1)"}}>
					<FlexContainer items="center" wrap={true} style={{maxWidth: "960px"}} className={classNames(base.mt2, base.mb4, base.center, base.ph3)}>
						<Logo width="32"/>

						<div className={typography.tr} style={{flex: "1"}} />

						<FlexContainer items="center" justify="between">

							<Link className={classNames(styles.link, base.mr2, base.pa2)} to="/about">
								About
							</Link>

							<Link className={classNames(styles.link, base.mr2, base.pa2)} to="/pricing">
								Pricing
							</Link>

							<a className={classNames(styles.link, base.mr2, base.pa2)} href="/jobs">Jobs</a>

<<<<<<< HEAD
							{!(this.context as any).signedIn &&
								<LocationStateToggleLink className={classNames(styles.link, base.mr2, base.pa2)} href="/login" modalName="login" location={this.props.location}>
=======
							{!context.user &&
								<LocationStateToggleLink className={styles.link} href="/login" modalName="login" location={this.props.location} style={{margin: "10px"}}>
>>>>>>> 1881a16a
									Login
								</LocationStateToggleLink>
							}

<<<<<<< HEAD
							{!(this.context as any).signedIn &&
								<LocationStateToggleLink className={classNames(styles.link, base.mr0, base.pa2, base.pr0)} href="/join" modalName="join" location={this.props.location}>
=======
							{!context.user &&
								<LocationStateToggleLink className={styles.link} href="/join" modalName="join" location={this.props.location} style={{margin: "10px"}}>
>>>>>>> 1881a16a
									Sign up
								</LocationStateToggleLink>
							}

						</FlexContainer>
					</FlexContainer>

					{/* section showing welcome message and examples */}
					<FlexContainer justify="between" wrap={true} style={{maxWidth: "960px"}} className={classNames(base.center, base.ph3)}>

						{/* column with welcome message, short description, and sign up button */}
						<div style={{maxWidth: "400px", flex: "1 1 400px"}}>
							<Heading align="left" level="2" underline="purple">
								Welcome to the global graph of code
							</Heading>

							<p className={classNames(typography.f5, base.mt0)}>
								<strong>Sourcegraph</strong> answers everyday programming questions in seconds
							</p>

							<p className={base.mt4}>
								<LocationStateToggleLink href="/join" modalName="join" location={this.props.location}>
									<Button type="button" color="purple" className={classNames(base.ph3, base.mr3)}>Sign up for free</Button>
								</LocationStateToggleLink> or
								<Link className={classNames(base.pl3)} to="/about">Learn more</Link>
							</p>
						</div>

						<div style={{maxWidth: "400px", maxHeight: "275px", flex: "1 1 400px", position: "relative"}}>
							<LocationStateToggleLink modalName="demo_video" location={this.props.location}>
								<FlexContainer direction="top_bottom" justify="center" style={{position: "absolute", top: "0px", bottom: "0px", right: "0px", left: "0px"}} className={classNames(colors.bg_dark_purple_8, base.br3, typography.tc)}>
									<img src={`${(this.context as any).siteConfig.assetsRoot}/img/Homepage/play.svg`} />
								</FlexContainer>
								<img src={`${(this.context as any).siteConfig.assetsRoot}/img/Homepage/video-screenshot.png`} width="100%" height="auto%" className={base.br3} />
							</LocationStateToggleLink>
						</div>

					</FlexContainer>
				</div>

				<div className={classNames(base.center, base.ph3)} style={{maxWidth: "960px", paddingTop: "100px", paddingBottom: "100px"}}>
					{/* section showing questions */}
					<div style={{maxWidth: "600px", marginRight: "auto", marginLeft: "auto"}}>
						<Heading className="hook-title" align="center" level="4" underline="blue">
							How do I use this function? Who can I ask about this code? <em>What does this code even do?</em>
						</Heading>

						<p className={classNames(typography.tc, base.mt0, base.mb5)} >
							These questions require you to constantly context-switch between your editor, terminal, and browser.
							Sourcegraph can help you stop losing focus and wasting time.
						</p>
					</div>

					{/* section showing feature descriptions */}
					<FlexContainer justify="around" wrap={true} className={base.center}>

						{/* column describing examples */}
						<div style={{maxWidth: "300px", flex: "1 1 300px"}} className={base.ph3}>
							<img src={`${(this.context as any).siteConfig.assetsRoot}/img/Homepage/illo-docs.svg`} width="100%" />

							<p style={{fontWeight: "bold"}}>
								Usage examples and instant documentation
							</p>

							<p>
								Quickly understand new libraries instead of reinventing the wheel.
							</p>
						</div>

						{/* column describing search */}
						<div style={{maxWidth: "300px", flex: "1 1 300px"}} className={base.ph3}>
							<img src={`${(this.context as any).siteConfig.assetsRoot}/img/Homepage/illo-search.svg`} width="100%" />

							<p style={{fontWeight: "bold"}}>
								Global search by function, package, or symbol name
							</p>

							<p>
								Find exactly the function you're looking for.
								Search your private code and thousands of open-source repositories.
							</p>
						</div>

						{/* column describing team features */}
						<div style={{maxWidth: "300px", flex: "1 1 300px"}} className={base.ph3}>
							<img src={`${(this.context as any).siteConfig.assetsRoot}/img/Homepage/illo-team.svg`} width="100%" />

							<p style={{fontWeight: "bold"}}>
								Designed with teams in mind
							</p>

							<p>
								Jump to definition in a code review and instantly see who you should ask about a piece of code.
							</p>
						</div>

					</FlexContainer>
				</div>

				{/* section showing language icons */}
<<<<<<< HEAD
				<div className={classNames(base.pv4, typography.tc, colors.bg_cool_mid_gray_1)}>
					<Heading level="7" color="cool_mid_gray" className="base.pv3">
						Growing language support
					</Heading>
					<FlexContainer justify="between" className={classNames(base.center, base.mt4)} style={{maxWidth: "400px"}}>
						<img title="Go supported" className={styles.lang_icon} src={`${(this.context as any).siteConfig.assetsRoot}/img/Homepage/logo/go2.svg`} />
						<img title="Java supported" className={styles.lang_icon} src={`${(this.context as any).siteConfig.assetsRoot}/img/Homepage/logo/java.svg`} />
						<img title="JavaScript coming soon" className={styles.lang_icon} src={`${(this.context as any).siteConfig.assetsRoot}/img/Homepage/logo/js.svg`} />
						<img title="Python coming soon" className={styles.lang_icon} src={`${(this.context as any).siteConfig.assetsRoot}/img/Homepage/logo/python.svg`} />
						{/*
							<img style={{width: "32px", padding: "10px"}} src={`${(this.context as any).siteConfig.assetsRoot}/img/Homepage/logo/php.svg`} />
							<img style={{width: "32px", padding: "10px"}} src={`${(this.context as any).siteConfig.assetsRoot}/img/Homepage/logo/scala.svg`} />
						*/}
					</FlexContainer>
=======
				<div style={{backgroundColor: "rgba(119, 147, 174, 0.1)", display: "flex", flexDirection: "column", justifyContent: "center",
							alignItems: "center", padding: "40px"}}>

					<div style={{textAlign: "center"}}>
						<img title="Go supported" className={styles.lang_icon} src={`${(this.context as any).siteConfig.assetsRoot}/img/Homepage/logo/go2.svg`} />
						<img title="Java supported" className={styles.lang_icon} src={`${(this.context as any).siteConfig.assetsRoot}/img/Homepage/logo/java.svg`} />
						<div style={{display: "inline-block", position: "relative", cursor: "pointer"}} onMouseOver={() => this.setState({langMouseover: true})} onMouseLeave={() => this.setState({langMouseover: false})}>
							<img title="JavaScript coming soon" style={{opacity: this.state.langMouseover ? .1 : .3}} className={styles.lang_icon} src={`${(this.context as any).siteConfig.assetsRoot}/img/Homepage/logo/js.svg`} />
							<img title="Python coming soon" style={{opacity: this.state.langMouseover ? .1 : .3}} className={styles.lang_icon} src={`${(this.context as any).siteConfig.assetsRoot}/img/Homepage/logo/python.svg`} />
							<img title="PHP coming soon" style={{opacity: this.state.langMouseover ? .1 : .3}} className={styles.lang_icon} src={`${(this.context as any).siteConfig.assetsRoot}/img/Homepage/logo/php.svg`} />
							<img title="Scala coming soon" style={{opacity: this.state.langMouseover ? .1 : .3}} className={styles.lang_icon} src={`${(this.context as any).siteConfig.assetsRoot}/img/Homepage/logo/scala.svg`} />
							{this.state.langMouseover &&
								<LocationStateToggleLink style={{display: "flex", alignItems: "center", justifyContent: "center", position: "absolute", left: 0, right: 0, top: 0, bottom: 0}} href="/beta" modalName="beta" location={this.props.location}>
									<div>
										<div className={colors.blue} style={{lineHeight: 1}}>
											<strong>Notify me</strong>
										</div>
										<div className={typography.f7}>
											when new languages are supported
										</div>
									</div>
								</LocationStateToggleLink>
							}
						</div>
					</div>
>>>>>>> 1881a16a
				</div>

				{this.props.location.state && this.props.location.state.modal === "beta" &&
					<LocationStateModal modalName="beta" location={this.props.location}>
						<div className={styles.modal}>
							<h2 className={typography.tc}>Join the Sourcegraph beta</h2>
							<BetaInterestForm
								className={styles.modalForm}
								loginReturnTo="/"
								onSubmit={dismissModal("beta", this.props.location, (this.context as any).router)} />
						</div>
					</LocationStateModal>
				}

				<div className={colors.bg_purple} style={{paddingTop: "50px", paddingBottom: "50px"}}>
					<Panel className={base.center} style={{maxWidth: "930px"}}>
						{/* section showing clients */}
						<div className={classNames(base.center, base.pa4)}>
							<FlexContainer wrap={true}>
								<Heading align="left" level="4" underline="purple" style={{flex: "0 0 240px"}} className="full_sm">
									Used by developers everywhere
								</Heading>

								<FlexContainer justify="end" style={{flex: "1 1"}}>
									<img className={base.mr4} style={{marginBottom: "10px"}} src={`${(this.context as any).siteConfig.assetsRoot}/img/Homepage/logo/twitter.svg`} />
									<img className={base.mr4} style={{marginBottom: "9px"}} src={`${(this.context as any).siteConfig.assetsRoot}/img/Homepage/logo/red-hat.svg`} />
									<img className={base.mr4} style={{marginBottom: "7px"}} src={`${(this.context as any).siteConfig.assetsRoot}/img/Homepage/logo/daily-motion.svg`} />
									<img className={base.mr4} style={{marginBottom: "5px"}} src={`${(this.context as any).siteConfig.assetsRoot}/img/Homepage/logo/progressly.svg`} />
								</FlexContainer>
							</FlexContainer>

							{/* section showing favorable user feedback */}
							<FlexContainer justify="between" wrap={true}>
								<div className={classNames(styles.tweet_container, base.pr4, base.mb3)} >
									<blockquote className="twitter-tweet" lang="en"><p lang="en" dir="ltr">Just found out <a href="https://twitter.com/srcgraph">@srcgraph</a> ! HUGE productivity gain. Great work ! Waiting for more language support.</p>&mdash; Dharmesh Kakadia (@dharmeshkakadia) <a href="https://twitter.com/dharmeshkakadia/status/738874411437035520">June 3, 2016</a></blockquote>
								</div>
								<div className={classNames(styles.tweet_container, base.mb3)}>
									<blockquote className="twitter-tweet" lang="en"><p lang="en" dir="ltr">The <a href="https://twitter.com/srcgraph">@srcgraph</a> Chrome extension for GitHub is the best! <a href="https://t.co/CKweAOfbsQ">https://t.co/CKweAOfbsQ</a></p>&mdash; Julius Volz (@juliusvolz) <a href="https://twitter.com/juliusvolz/status/748095329564778496">June 29, 2016</a></blockquote>
								</div>
							</FlexContainer>
							<FlexContainer justify="between" wrap={true}>
								<div className={classNames(styles.tweet_container, base.pr4)}>
									<blockquote className="twitter-tweet" lang="en"><p lang="en" dir="ltr">Used <a href="https://twitter.com/srcgraph">@srcgraph</a> jump-to-definition across 3 projects, 2 langs, finally landing deep in Golang src. Took &lt; 10 min to pin down the issue. 💪🏼</p>&mdash; Gabriel Monroy (@gabrtv) <a href="https://twitter.com/gabrtv/status/738861622882508801">June 3, 2016</a></blockquote>
								</div>
								<div className={styles.tweet_container}>
									<blockquote className="twitter-tweet" lang="en"><p lang="en" dir="ltr">Sourcegraph is the cross reference to end all cross references</p>&mdash; Erik Hollensbe (@erikhollensbe) <a href="https://twitter.com/erikhollensbe/status/738880970909089793">June 3, 2016</a></blockquote>
								</div>
							</FlexContainer>
						</div>
					</Panel>
				</div>

				{/* section showing tagline with a CTA to sign up */}
				<div style={{maxWidth: "660px"}} className={classNames(base.center, base.mv5, base.ph3)}>
					<Heading align="center" level="3">
						Programming should be about building architectures and algorithms, not struggling with how to use a library or function
					</Heading>

					<LocationStateToggleLink href="/join" modalName="join" location={this.props.location} className={classNames(base.mb5, base.mt4, typography.tc)} style={{display: "block"}}>
						<Button type="button" color="purple" className={base.ph4}>Sign up for free</Button>
					</LocationStateToggleLink>
				</div>

			</div>
		);
	}
}<|MERGE_RESOLUTION|>--- conflicted
+++ resolved
@@ -13,13 +13,8 @@
 import {LocationStateModal, dismissModal} from "sourcegraph/components/Modal";
 
 import {LocationStateToggleLink} from "sourcegraph/components/LocationStateToggleLink";
-<<<<<<< HEAD
-import {LocationStateModal} from "sourcegraph/components/Modal";
 import {Button, Heading, Logo, FlexContainer, Panel} from "sourcegraph/components";
-=======
-import {Button, Heading, Logo, FlexContainer} from "sourcegraph/components";
 import {context} from "sourcegraph/app/context";
->>>>>>> 1881a16a
 
 interface HomeProps {
 	location: any;
@@ -72,24 +67,14 @@
 
 							<a className={classNames(styles.link, base.mr2, base.pa2)} href="/jobs">Jobs</a>
 
-<<<<<<< HEAD
 							{!(this.context as any).signedIn &&
 								<LocationStateToggleLink className={classNames(styles.link, base.mr2, base.pa2)} href="/login" modalName="login" location={this.props.location}>
-=======
-							{!context.user &&
-								<LocationStateToggleLink className={styles.link} href="/login" modalName="login" location={this.props.location} style={{margin: "10px"}}>
->>>>>>> 1881a16a
 									Login
 								</LocationStateToggleLink>
 							}
 
-<<<<<<< HEAD
 							{!(this.context as any).signedIn &&
 								<LocationStateToggleLink className={classNames(styles.link, base.mr0, base.pa2, base.pr0)} href="/join" modalName="join" location={this.props.location}>
-=======
-							{!context.user &&
-								<LocationStateToggleLink className={styles.link} href="/join" modalName="join" location={this.props.location} style={{margin: "10px"}}>
->>>>>>> 1881a16a
 									Sign up
 								</LocationStateToggleLink>
 							}
@@ -190,26 +175,12 @@
 				</div>
 
 				{/* section showing language icons */}
-<<<<<<< HEAD
-				<div className={classNames(base.pv4, typography.tc, colors.bg_cool_mid_gray_1)}>
+<div className={classNames(base.pv4, typography.tc, colors.bg_cool_mid_gray_1)}>
 					<Heading level="7" color="cool_mid_gray" className="base.pv3">
 						Growing language support
 					</Heading>
+
 					<FlexContainer justify="between" className={classNames(base.center, base.mt4)} style={{maxWidth: "400px"}}>
-						<img title="Go supported" className={styles.lang_icon} src={`${(this.context as any).siteConfig.assetsRoot}/img/Homepage/logo/go2.svg`} />
-						<img title="Java supported" className={styles.lang_icon} src={`${(this.context as any).siteConfig.assetsRoot}/img/Homepage/logo/java.svg`} />
-						<img title="JavaScript coming soon" className={styles.lang_icon} src={`${(this.context as any).siteConfig.assetsRoot}/img/Homepage/logo/js.svg`} />
-						<img title="Python coming soon" className={styles.lang_icon} src={`${(this.context as any).siteConfig.assetsRoot}/img/Homepage/logo/python.svg`} />
-						{/*
-							<img style={{width: "32px", padding: "10px"}} src={`${(this.context as any).siteConfig.assetsRoot}/img/Homepage/logo/php.svg`} />
-							<img style={{width: "32px", padding: "10px"}} src={`${(this.context as any).siteConfig.assetsRoot}/img/Homepage/logo/scala.svg`} />
-						*/}
-					</FlexContainer>
-=======
-				<div style={{backgroundColor: "rgba(119, 147, 174, 0.1)", display: "flex", flexDirection: "column", justifyContent: "center",
-							alignItems: "center", padding: "40px"}}>
-
-					<div style={{textAlign: "center"}}>
 						<img title="Go supported" className={styles.lang_icon} src={`${(this.context as any).siteConfig.assetsRoot}/img/Homepage/logo/go2.svg`} />
 						<img title="Java supported" className={styles.lang_icon} src={`${(this.context as any).siteConfig.assetsRoot}/img/Homepage/logo/java.svg`} />
 						<div style={{display: "inline-block", position: "relative", cursor: "pointer"}} onMouseOver={() => this.setState({langMouseover: true})} onMouseLeave={() => this.setState({langMouseover: false})}>
@@ -229,9 +200,8 @@
 									</div>
 								</LocationStateToggleLink>
 							}
-						</div>
+						</FlexContainer>
 					</div>
->>>>>>> 1881a16a
 				</div>
 
 				{this.props.location.state && this.props.location.state.modal === "beta" &&
