package plan

import (
	"fmt"
	"net/url"
	"strings"

	droneyaml "github.com/drone/drone-exec/yaml"
	"github.com/drone/drone/yaml/matrix"
	"src.sourcegraph.com/sourcegraph/pkg/inventory"
)

// configureSrclib modifies the Drone config to run srclib analysis
// during the CI build.
func configureSrclib(inv *inventory.Inventory, config *droneyaml.Config, axes []matrix.Axis, srclibImportURL, srclibCoverageURL *url.URL) error {
	var srclibExplicitlyConfigured bool
	for _, step := range config.Build {
		// Rough heuristic for now: does the Docker image name contain
		// "srclib".
		// (alexsaveliev) excluding srclib-java from heuristic
		// because it's used both by build/test and srclib steps
		if strings.Contains(step.Container.Image, "srclib") &&
			!strings.Contains(step.Container.Image, "srclib-java") {
			srclibExplicitlyConfigured = true
			break
		}
	}

	usingSrclib := srclibExplicitlyConfigured // track if we've found any srclib languages

	// Add the srclib build steps for all of the languages we
	// detect. But if we've explicitly configured srclib at all, then
	// don't do any automagic.
	if !srclibExplicitlyConfigured {
		for _, lang := range inv.Languages {
			b, ok := langSrclibConfigs[lang.Name]
			if ok {
				usingSrclib = true
			} else {
				b = buildLogMsg(fmt.Sprintf("Code Intelligence does not yet support %s", lang.Name), fmt.Sprintf("Sourcegraph Code Intelligence does not yet support %s (which was detected in this repository)", lang.Name))
			}

			if err := insertSrclibBuild(config, axes, b); err != nil {
				return err
			}
		}
	}

	if !usingSrclib {
		if err := insertSrclibBuild(config, axes, buildLogMsg("Code Intelligence did not find any supported programming languages", "no supported programming languages were auto-detected for Sourcegraph Code Intelligence")); err != nil {
			return err
		}
	}

	// Insert the srclib import build step, only if we found an actual
	// srclib analyzer already (or one was explicitly configured).
	if srclibImportURL != nil && usingSrclib {
		if err := insertSrclibBuild(config, axes, srclibImportStep(srclibImportURL)); err != nil {
			return err
		}
	}

	if srclibCoverageURL != nil && usingSrclib {
		if err := insertSrclibBuild(config, axes, srclibCoverageStep(srclibCoverageURL)); err != nil {
			return err
		}
	}

	return nil
}

// Note: If you push new Docker images for the srclib build steps, you
// MUST update the SHA256 digest, or else users will continue using
// the old Docker image. Also ensure you `docker push` the new Docker
// images, or else users' builds will fail because the required image
// is not available on the Docker Hub.
var langSrclibConfigs = map[string]droneyaml.BuildItem{
	"Go": droneyaml.BuildItem{
		Key: "Go (indexing)",
		Build: droneyaml.Build{
			Container: droneyaml.Container{
				Image: "srclib/drone-srclib-go@sha256:8956f82d878b12212189e28ac09b94114734a869afb44ee95504e2c4264e62f5",
			},
			Commands:     srclibBuildCommands,
			AllowFailure: true,
		},
	},
	"JavaScript": droneyaml.BuildItem{
		Key: "JavaScript (indexing)",
		Build: droneyaml.Build{
			Container: droneyaml.Container{
				Image: "srclib/drone-srclib-javascript@sha256:d02d302667c4cd8efa998b82ec95643c5924d774e247a77649aa7618d45a46cf",
			},
			Commands:     srclibBuildCommands,
			AllowFailure: true,
		},
	},
	"Java": droneyaml.BuildItem{
		Key: "Java (indexing)",
		Build: droneyaml.Build{
			Container: droneyaml.Container{
				Image: "srclib/drone-srclib-java:ff79de9-6e4c64a-1e6121e",
			},
			Commands:     srclibBuildCommands,
			AllowFailure: true,
		},
	},
	"Python": droneyaml.BuildItem{
		Key: "Python (indexing)",
		Build: droneyaml.Build{
			Container: droneyaml.Container{
				Image: "srclib/drone-srclib-python@sha256:30f6405d6ced73bdf418dec5a97ba5e650d1c6967acfefebc43de2dd75792d01",
			},
			Commands:     srclibBuildCommands,
			AllowFailure: true,
		},
	},
	"TypeScript": droneyaml.BuildItem{
		Key: "TypeScript (indexing)",
		Build: droneyaml.Build{
			Container: droneyaml.Container{
				Image: "srclib/drone-srclib-typescript:8644e04-056526a-5e3eceb",
			},
			Commands:     srclibBuildCommands,
			AllowFailure: true,
		},
	},
}

var srclibBuildCommands = []string{"srclib config", "srclib make"}

// srclibImportStep returns a Drone build step that imports srclib
// data to the httpapi srclib import endpoint given by importURL
// (e.g., http://localhost:3080/.api/repos/my/repo/.srclib-import).
func srclibImportStep(importURL *url.URL) droneyaml.BuildItem {
	return droneyaml.BuildItem{
		Key: "srclib import",
		Build: droneyaml.Build{
			Container: droneyaml.Container{
				Image: "sourcegraph/srclib-import@sha256:92fd741b7869c7259bf5d9b5b86b3fab8c5941772db68034816f500eb03ba160",
				Environment: droneyaml.MapEqualSlice([]string{
					"SOURCEGRAPH_IMPORT_URL=" + importURL.String(),
				}),
			},
			Commands: []string{
				"echo Importing to $SOURCEGRAPH_IMPORT_URL",
				`files=$(find .srclib-cache/ -type f | head -n 1); if [ -z "$files" ]; then echo No srclib data files found to import; exit 0; fi`,
				`cd .srclib-cache/* && /usr/bin/zip -q --no-dir-entries -r - . | \
			 /usr/bin/curl \
			    --show-error \
				--fail \
				--netrc \
				--connect-timeout 3 \
				--max-time 300 \
				--no-keepalive \
				--retry 3 \
				--retry-delay 2 \
				-XPUT \
				-H 'Content-Type: application/x-zip-compressed' \
				-H 'Content-Transfer-Encoding: binary' \
				--data-binary @- \
				$SOURCEGRAPH_IMPORT_URL > build.out`,
				"cat build.out",
				"echo Done importing",
			},
		},
	}
}

func srclibCoverageStep(coverageURL *url.URL) droneyaml.BuildItem {
	return droneyaml.BuildItem{
		Key: "srclib coverage",
		Build: droneyaml.Build{
			Container: droneyaml.Container{
				Image: "srclib/drone-srclib-go@sha256:af069725ea5fe4e8e657f16f06d772e4f4e7ae3fc74fdac34f1961277b208149",
				Environment: droneyaml.MapEqualSlice([]string{
					"SOURCEGRAPH_COVERAGE_URL=" + coverageURL.String(),
				}),
			},
			Commands: []string{
<<<<<<< HEAD
				"echo Publishing srclib coverage stats",
				`srclib coverage | /usr/bin/curl \
=======
				"echo Generating srclib validate stats",
				"srclib validate > /tmp/srclib-validate.json",
				"echo Publishing srclib validate stats",
				`cat /tmp/srclib-validate.json | /usr/bin/curl \
>>>>>>> 464eb1d3
				--silent --show-error \
				--netrc \
				--max-time 300 \
				--no-keepalive \
				--retry 3 \
				--retry-delay 2 \
				-XPUT \
				-H 'Content-Type: application/json' \
				-H 'Content-Transfer-Encoding: binary' \
				--data-binary @- \
				$SOURCEGRAPH_COVERAGE_URL`,
				"echo Done publishing",
			},
			AllowFailure: true, // This step failing is not critical to user operations, so do not block the build
		},
	}
}

// insertSrclibBuild inserts a build into the YAML. If there is a build
// matrix, the step will only execute for a single cell in the matrix.
func insertSrclibBuild(config *droneyaml.Config, axes []matrix.Axis, build droneyaml.BuildItem) error {
	if len(axes) < 1 {
		panic("must have at least 1 axis")
	}
	if len(axes) > 1 {
		build.Filter = droneyaml.Filter{Matrix: axes[0]}
	}

	{
		// If the build section is a single-build section, then we need to
		// convert it into a multi-build section and give the lone
		// existing build step a default name ("build").
		v, err := config.Build.MarshalYAML()
		if err != nil {
			return err
		}
		if v, ok := v.(droneyaml.Build); ok {
			// Is a single-section build.
			config.Build = droneyaml.Builds{{Key: "build", Build: v}}
		}
	}

	config.Build = append(config.Build, build)
	return nil
}<|MERGE_RESOLUTION|>--- conflicted
+++ resolved
@@ -178,15 +178,10 @@
 				}),
 			},
 			Commands: []string{
-<<<<<<< HEAD
+				"echo Generating srclib coverage stats",
+				"srclib coverage > /tmp/srclib-coverage.json",
 				"echo Publishing srclib coverage stats",
-				`srclib coverage | /usr/bin/curl \
-=======
-				"echo Generating srclib validate stats",
-				"srclib validate > /tmp/srclib-validate.json",
-				"echo Publishing srclib validate stats",
-				`cat /tmp/srclib-validate.json | /usr/bin/curl \
->>>>>>> 464eb1d3
+				`cat /tmp/srclib-coverage.json | /usr/bin/curl \
 				--silent --show-error \
 				--netrc \
 				--max-time 300 \
