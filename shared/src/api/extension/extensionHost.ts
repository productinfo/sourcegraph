import { Subscription, Unsubscribable } from 'rxjs'
import * as sourcegraph from 'sourcegraph'
import { createProxy, handleRequests } from '../common/proxy'
import { Connection, createConnection, Logger, MessageTransports } from '../protocol/jsonrpc2/connection'
import { ExtCommands } from './api/commands'
import { ExtConfiguration } from './api/configuration'
import { ExtContext } from './api/context'
import { createDecorationType } from './api/decorations'
import { ExtDocuments } from './api/documents'
import { ExtExtensions } from './api/extensions'
import { ExtLanguageFeatures } from './api/languageFeatures'
import { ExtRoots } from './api/roots'
import { ExtSearch } from './api/search'
import { ExtViews } from './api/views'
import { ExtWindows } from './api/windows'
import { Location } from './types/location'
import { Position } from './types/position'
import { Range } from './types/range'
import { Selection } from './types/selection'
import { URI } from './types/uri'

const consoleLogger: Logger = {
    error(message: string): void {
        console.error(message)
    },
    warn(message: string): void {
        console.warn(message)
    },
    info(message: string): void {
        console.info(message)
    },
    log(message: string): void {
        console.log(message)
    },
}

/**
 * Required information when initializing an extension host.
 */
export interface InitData {
    /** @see {@link module:sourcegraph.internal.sourcegraphURL} */
    sourcegraphURL: string

    /** @see {@link module:sourcegraph.internal.clientApplication} */
    clientApplication: 'sourcegraph' | 'other'
}

/**
 * Starts the extension host, which runs extensions. It is a Web Worker or other similar isolated
 * JavaScript execution context. There is exactly 1 extension host, and it has zero or more
 * extensions activated (and running).
 *
 * It expects to receive a message containing {@link InitData} from the client application as the
 * first message.
 *
 * @param transports The message reader and writer to use for communication with the client.
 * @return An unsubscribable to terminate the extension host.
 */
export function startExtensionHost(
    transports: MessageTransports
): Unsubscribable & { __testAPI: Promise<typeof sourcegraph> } {
    const connection = createConnection(transports, consoleLogger)
    connection.listen()

    const subscription = new Subscription()
    subscription.add(connection)

    // Wait for "initialize" message from client application before proceeding to create the
    // extension host.
    let initialized = false
    const __testAPI = new Promise<typeof sourcegraph>(resolve => {
        connection.onRequest('initialize', ([initData]: [InitData]) => {
            if (initialized) {
                throw new Error('extension host is already initialized')
            }
            initialized = true
            const { unsubscribe, __testAPI } = initializeExtensionHost(connection, initData)
            subscription.add(unsubscribe)
            resolve(__testAPI)
        })
    })

    return { unsubscribe: () => subscription.unsubscribe(), __testAPI }
}

/**
 * Initializes the extension host using the {@link InitData} from the client application. It is
 * called by {@link startExtensionHost} after the {@link InitData} is received.
 *
 * The extension API is made globally available to all requires/imports of the "sourcegraph" module
 * by other scripts running in the same JavaScript context.
 *
 * @param connection The connection used to communicate with the client.
 * @param initData The information to initialize this extension host.
 * @return An unsubscribable to terminate the extension host.
 */
function initializeExtensionHost(
    connection: Connection,
    initData: InitData
): Unsubscribable & { __testAPI: typeof sourcegraph } {
    const subscriptions = new Subscription()

    const { api, subscription: apiSubscription } = createExtensionAPI(initData, connection)
    subscriptions.add(apiSubscription)

    // Make `import 'sourcegraph'` or `require('sourcegraph')` return the extension API.
    ;(global as any).require = (modulePath: string): any => {
        if (modulePath === 'sourcegraph') {
            return api
        }
        // All other requires/imports in the extension's code should not reach here because their JS
        // bundler should have resolved them locally.
        throw new Error(`require: module not found: ${modulePath}`)
    }
    subscriptions.add(() => {
        ;(global as any).require = () => {
            // Prevent callers from attempting to access the extension API after it was
            // unsubscribed.
            throw new Error(`require: Sourcegraph extension API was unsubscribed`)
        }
    })

    return { unsubscribe: () => subscriptions.unsubscribe(), __testAPI: api }
}

function createExtensionAPI(
    initData: InitData,
    connection: Connection
): { api: typeof sourcegraph; subscription: Subscription } {
    const subscriptions = new Subscription()

    // For debugging/tests.
    const sync = () => connection.sendRequest<void>('ping')
    connection.onRequest('ping', () => 'pong')

    const context = new ExtContext(createProxy(connection, 'context'))
    handleRequests(connection, 'context', context)

    const documents = new ExtDocuments(sync)
    handleRequests(connection, 'documents', documents)

    const extensions = new ExtExtensions()
    subscriptions.add(extensions)
    handleRequests(connection, 'extensions', extensions)

    const roots = new ExtRoots()
    handleRequests(connection, 'roots', roots)

    const windows = new ExtWindows(createProxy(connection, 'windows'), createProxy(connection, 'codeEditor'), documents)
    handleRequests(connection, 'windows', windows)

    const views = new ExtViews(createProxy(connection, 'views'))
    subscriptions.add(views)
    handleRequests(connection, 'views', views)

    const configuration = new ExtConfiguration<any>(createProxy(connection, 'configuration'))
    handleRequests(connection, 'configuration', configuration)

    const languageFeatures = new ExtLanguageFeatures(createProxy(connection, 'languageFeatures'), documents)
    subscriptions.add(languageFeatures)
    handleRequests(connection, 'languageFeatures', languageFeatures)

    const search = new ExtSearch(createProxy(connection, 'search'))
    subscriptions.add(search)
    handleRequests(connection, 'search', search)

    const commands = new ExtCommands(createProxy(connection, 'commands'))
    subscriptions.add(commands)
    handleRequests(connection, 'commands', commands)

    const api: typeof sourcegraph = {
        URI,
        Position,
        Range,
        Selection,
        Location,
        MarkupKind: {
            // The const enum MarkupKind values can't be used because then the `sourcegraph` module import at the
            // top of the file is emitted in the generated code. That is problematic because it hasn't been defined
            // yet (in workerMain.ts). It seems that using const enums should *not* emit an import in the generated
            // code; this is a known issue: https://github.com/Microsoft/TypeScript/issues/16671
            // https://github.com/palantir/tslint/issues/1798 https://github.com/Microsoft/TypeScript/issues/18644.
            PlainText: 'plaintext' as sourcegraph.MarkupKind.PlainText,
            Markdown: 'markdown' as sourcegraph.MarkupKind.Markdown,
        },

        app: {
            get activeWindow(): sourcegraph.Window | undefined {
                return windows.getActive()
            },
            get windows(): sourcegraph.Window[] {
                return windows.getAll()
            },
            createPanelView: (id: string) => views.createPanelView(id),
            createDecorationType,
        },

        workspace: {
            get textDocuments(): sourcegraph.TextDocument[] {
                return documents.getAll()
            },
            onDidOpenTextDocument: documents.onDidOpenTextDocument,
            get roots(): ReadonlyArray<sourcegraph.WorkspaceRoot> {
                return roots.getAll()
            },
            onDidChangeRoots: roots.onDidChange,
        },

        configuration: {
            get: () => configuration.get(),
            subscribe: (next: () => void) => configuration.subscribe(next),
        },

        languages: {
            registerHoverProvider: (selector: sourcegraph.DocumentSelector, provider: sourcegraph.HoverProvider) =>
                languageFeatures.registerHoverProvider(selector, provider),

            registerDefinitionProvider: (
                selector: sourcegraph.DocumentSelector,
                provider: sourcegraph.DefinitionProvider
            ) => languageFeatures.registerDefinitionProvider(selector, provider),

            registerTypeDefinitionProvider: (
                selector: sourcegraph.DocumentSelector,
                provider: sourcegraph.TypeDefinitionProvider
            ) => languageFeatures.registerTypeDefinitionProvider(selector, provider),

            registerImplementationProvider: (
                selector: sourcegraph.DocumentSelector,
                provider: sourcegraph.ImplementationProvider
            ) => languageFeatures.registerImplementationProvider(selector, provider),

            registerReferenceProvider: (
                selector: sourcegraph.DocumentSelector,
                provider: sourcegraph.ReferenceProvider
            ) => languageFeatures.registerReferenceProvider(selector, provider),

            registerLocationProvider: (
                id: string,
                selector: sourcegraph.DocumentSelector,
                provider: sourcegraph.LocationProvider
            ) => languageFeatures.registerLocationProvider(id, selector, provider),
        },

        search: {
<<<<<<< HEAD
            registerQueryTransformer: provider => search.registerQueryTransformer(provider),
            registerSearchResultProvider: provider => search.registerSearchResultProvider(provider),
=======
            registerQueryTransformer: (provider: sourcegraph.QueryTransformer) =>
                search.registerQueryTransformer(provider),
>>>>>>> 8be5af21
        },

        commands: {
            registerCommand: (command: string, callback: (...args: any[]) => any) =>
                commands.registerCommand({ command, callback }),

            executeCommand: (command: string, ...args: any[]) => commands.executeCommand(command, args),
        },

        internal: {
            sync,
            updateContext: (updates: sourcegraph.ContextValues) => context.updateContext(updates),
            sourcegraphURL: new URI(initData.sourcegraphURL),
            clientApplication: initData.clientApplication,
        },
    }
    return { api, subscription: subscriptions }
}<|MERGE_RESOLUTION|>--- conflicted
+++ resolved
@@ -243,13 +243,10 @@
         },
 
         search: {
-<<<<<<< HEAD
-            registerQueryTransformer: provider => search.registerQueryTransformer(provider),
-            registerSearchResultProvider: provider => search.registerSearchResultProvider(provider),
-=======
             registerQueryTransformer: (provider: sourcegraph.QueryTransformer) =>
                 search.registerQueryTransformer(provider),
->>>>>>> 8be5af21
+            registerSearchResultProvider: (provider: sourcegraph.SearchResultProvider) =>
+                search.registerSearchResultProvider(provider),
         },
 
         commands: {
